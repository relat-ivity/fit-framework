name: 🐛 问题报告 / Bug Report
description: 报告项目中的错误或问题 / Report bugs or issues in the project
assignees:
  - CodeCasterX
labels: 
  - "type: bug"
  - "status: waiting-for-triage"
type: Bug
body:
  - type: markdown
    attributes:
      value: |
        ## 感谢您提交问题报告！/ Thank you for submitting a bug report!
        
        请尽可能详细地描述问题，这将帮助我们更快地定位和修复问题。
        Please describe the issue in as much detail as possible to help us locate and fix it faster.
        
  - type: input
    id: summary
    attributes:
      label: 问题摘要 / Issue Summary
      description: 用一句话简要描述这个问题 / Briefly describe this bug in one sentence
      placeholder: |
        例如：用户登录后页面显示空白
        Example: Page shows blank after user login
    validations:
      required: true
      
  - type: dropdown
    id: version
    attributes:
      label: 版本信息 / Version Information
      description: 您使用的是哪个版本？/ Which version are you using?
      options:
<<<<<<< HEAD
        - "v3.5.4"
=======
        - "v3.5.6"
        - "elsa-v0.4.1"
>>>>>>> 8dd9bf67
        - "其他 (请在下方说明) / Other (please specify below)"
    validations:
      required: true
      
  - type: dropdown
    id: browser
    attributes:
      label: 浏览器 / Browser
      description: 在哪个浏览器中发现了这个问题？/ In which browser did you encounter this issue?
      multiple: true
      options:
        - Firefox
        - Chrome
        - Safari
        - "Microsoft Edge"
        - Opera
        - "其他 (请在下方说明) / Other (please specify below)"
        
  - type: dropdown
    id: os
    attributes:
      label: 操作系统 / Operating System
      description: 您使用的操作系统 / Your operating system
      options:
        - "Windows 11"
        - "Windows 10"
        - "macOS (Intel)"
        - "macOS (Apple Silicon)"
        - "Ubuntu/Debian"
        - "Other Linux"
        - HarmonyOS
        - "其他 (请在下方说明) / Other (please specify below)"
        
  - type: textarea
    id: what-happened
    attributes:
      label: 发生了什么？/ What happened?
      description: |
        详细描述问题的现象
        Describe the bug phenomenon in detail
      placeholder: |
        告诉我们您看到了什么！
        Tell us what you saw!
        
        例如 / Example:
        - 点击登录按钮后，页面没有任何反应
        - After clicking the login button, the page does not respond
    validations:
      required: true
      
  - type: textarea
    id: expected
    attributes:
      label: 期望的行为 / Expected Behavior
      description: |
        描述您期望发生什么
        Describe what you expected to happen
      placeholder: |
        告诉我们您期望看到什么！
        Tell us what you expected to see!
        
        例如 / Example:
        - 点击登录按钮后应该跳转到用户 dashboard 页面
        - After clicking login button, should redirect to user dashboard page
    validations:
      required: true
      
  - type: textarea
    id: steps
    attributes:
      label: 重现步骤 / Steps to Reproduce
      description: |
        如何重现这个问题？
        How to reproduce this issue?
      placeholder: |
        1. 进入页面 '...' / Go to page '...'
        2. 点击 '....' / Click on '....'
        3. 滚动到 '....' / Scroll to '....'
        4. 看到错误 / See error
    validations:
      required: true
      
  - type: textarea
    id: logs
    attributes:
      label: 相关日志 / Relevant Logs
      description: |
        请复制粘贴任何相关的日志输出、错误信息或控制台输出
        Please copy and paste any relevant log output, error messages, or console output
        
        这将自动格式化为代码块，无需使用反引号
        This will be automatically formatted as code block, no need for backticks
      render: shell
      
  - type: textarea
    id: additional-context
    attributes:
      label: 额外信息 / Additional Context
      description: |
        添加任何其他有助于解决问题的信息，如截图、相关链接等
        Add any other information that might help solve the issue, such as screenshots, related links, etc.
      
  - type: checkboxes
    id: terms
    attributes:
      label: 确认事项 / Confirmations
      description: |
        提交前请确认以下事项
        Please confirm the following before submitting
      options:
        - label: |
            我已经搜索了现有的issues，确认这不是重复问题
            I have searched existing issues and confirmed this is not a duplicate
          required: true
        - label: |
            我已经阅读了项目文档和 FAQ
            I have read the project documentation and FAQ  
          required: true
        - label: |
            我提供的信息准确完整
            The information I provided is accurate and complete
          required: true
        - label: |
            我愿意协助测试问题修复 (可选)
            I'm willing to help test the bug fix (optional)
          required: false<|MERGE_RESOLUTION|>--- conflicted
+++ resolved
@@ -32,12 +32,7 @@
       label: 版本信息 / Version Information
       description: 您使用的是哪个版本？/ Which version are you using?
       options:
-<<<<<<< HEAD
-        - "v3.5.4"
-=======
         - "v3.5.6"
-        - "elsa-v0.4.1"
->>>>>>> 8dd9bf67
         - "其他 (请在下方说明) / Other (please specify below)"
     validations:
       required: true
