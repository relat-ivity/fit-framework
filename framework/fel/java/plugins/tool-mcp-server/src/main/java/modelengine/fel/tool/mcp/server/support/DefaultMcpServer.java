--- conflicted
+++ resolved
@@ -48,29 +48,12 @@
     }
 
     @Override
-<<<<<<< HEAD
-    public Server getInfo() {
-        Server server = new Server();
-        server.setProtocolVersion("2025-03-26");
-        Server.Capabilities capabilities = new Server.Capabilities();
-        server.setCapabilities(capabilities);
-        Server.Capabilities.Tools tools1 = new Server.Capabilities.Tools();
-        capabilities.setTools(tools1);
-        tools1.setListChanged(true);
-        capabilities.setLogging(new Server.Capabilities.Logging());
-        Server.Info fitStoreMcpServer = new Server.Info();
-        server.setServerInfo(fitStoreMcpServer);
-        fitStoreMcpServer.setName("FIT Store MCP Server");
-        fitStoreMcpServer.setVersion("3.6.0-SNAPSHOT");
-        return server;
-=======
     public ServerSchema getSchema() {
-        ServerSchema.Info info = new ServerSchema.Info("FIT Store MCP Server", "3.5.0-SNAPSHOT");
+        ServerSchema.Info info = new ServerSchema.Info("FIT Store MCP Server", "3.6.0-SNAPSHOT");
         ServerSchema.Capabilities.Logging logging = new ServerSchema.Capabilities.Logging();
         ServerSchema.Capabilities.Tools tools = new ServerSchema.Capabilities.Tools(true);
         ServerSchema.Capabilities capabilities = new ServerSchema.Capabilities(logging, tools);
         return new ServerSchema("2024-11-05", capabilities, info);
->>>>>>> 1d72d810
     }
 
     @Override
