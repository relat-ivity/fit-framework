/*---------------------------------------------------------------------------------------------
 *  Copyright (c) 2025 Huawei Technologies Co., Ltd. All rights reserved.
 *  This file is a part of the ModelEngine Project.
 *  Licensed under the MIT License. See License.txt in the project root for license information.
 *--------------------------------------------------------------------------------------------*/

package modelengine.fel.tool.mcp.client.support;

import static modelengine.fitframework.util.ObjectUtils.cast;

import modelengine.fel.tool.mcp.client.McpClient;
import modelengine.fel.tool.mcp.entity.ClientSchema;
import modelengine.fel.tool.mcp.entity.Event;
import modelengine.fel.tool.mcp.entity.JsonRpc;
import modelengine.fel.tool.mcp.entity.Method;
import modelengine.fel.tool.mcp.entity.ServerSchema;
import modelengine.fel.tool.mcp.entity.Tool;
import modelengine.fit.http.client.HttpClassicClient;
import modelengine.fit.http.client.HttpClassicClientRequest;
import modelengine.fit.http.client.HttpClassicClientResponse;
import modelengine.fit.http.entity.Entity;
import modelengine.fit.http.entity.TextEvent;
import modelengine.fit.http.protocol.HttpRequestMethod;
import modelengine.fitframework.flowable.Choir;
import modelengine.fitframework.log.Logger;
import modelengine.fitframework.schedule.ExecutePolicy;
import modelengine.fitframework.schedule.Task;
import modelengine.fitframework.schedule.ThreadPoolExecutor;
import modelengine.fitframework.schedule.ThreadPoolScheduler;
import modelengine.fitframework.serialization.ObjectSerializer;
import modelengine.fitframework.util.CollectionUtils;
import modelengine.fitframework.util.LockUtils;
import modelengine.fitframework.util.MapBuilder;
import modelengine.fitframework.util.ObjectUtils;
import modelengine.fitframework.util.StringUtils;
import modelengine.fitframework.util.ThreadUtils;
import modelengine.fitframework.util.UuidUtils;

import java.io.IOException;
import java.util.ArrayList;
import java.util.List;
import java.util.Map;
import java.util.Objects;
import java.util.concurrent.ConcurrentHashMap;
import java.util.concurrent.TimeUnit;
import java.util.concurrent.atomic.AtomicLong;
import java.util.function.BiConsumer;
import java.util.function.Consumer;

/**
 * Represents a default implementation of the MCP client, responsible for interacting with the MCP server.
 * This class provides methods for initializing the client, retrieving tools, and calling tools.
 *
 * @author 季聿阶
 * @since 2025-05-21
 */
public class DefaultMcpClient implements McpClient {
    private static final Logger log = Logger.get(DefaultMcpClient.class);
    private static final long DELAY_MILLIS = 30_000L;

    private final ObjectSerializer jsonSerializer;
    private final HttpClassicClient client;
    private final String baseUri;
    private final String sseEndpoint;
    private final String name;
    private final AtomicLong id = new AtomicLong(0);

    private volatile String messageEndpoint;
    private volatile String sessionId;
    private volatile ServerSchema serverSchema;
    private volatile boolean initialized = false;
    private final List<Tool> tools = new ArrayList<>();
    private final Object initializedLock = LockUtils.newSynchronizedLock();
    private final Object toolsLock = LockUtils.newSynchronizedLock();
    private final Map<Long, Consumer<JsonRpc.Response<Long>>> responseConsumers = new ConcurrentHashMap<>();
    private final Map<Long, Boolean> pendingRequests = new ConcurrentHashMap<>();
    private final Map<Long, Object> pendingResults = new ConcurrentHashMap<>();

    /**
     * Constructs a new instance of the DefaultMcpClient.
     *
     * @param jsonSerializer The serializer used for JSON serialization and deserialization.
     * @param client The HTTP client used for communication with the MCP server.
     * @param baseUri The base URI of the MCP server.
     * @param sseEndpoint The endpoint for the Server-Sent Events (SSE) connection.
     */
    public DefaultMcpClient(ObjectSerializer jsonSerializer, HttpClassicClient client, String baseUri,
            String sseEndpoint) {
        this.jsonSerializer = jsonSerializer;
        this.client = client;
        this.baseUri = baseUri;
        this.sseEndpoint = sseEndpoint;
        this.name = UuidUtils.randomUuidString();
    }

    @Override
    public void initialize() {
        HttpClassicClientRequest request =
                this.client.createRequest(HttpRequestMethod.GET, this.baseUri + this.sseEndpoint);
        Choir<TextEvent> messages = this.client.exchangeStream(request, TextEvent.class);
        ThreadPoolExecutor threadPool = ThreadPoolExecutor.custom()
                .threadPoolName("mcp-client-" + this.name)
                .awaitTermination(3, TimeUnit.SECONDS)
                .isImmediateShutdown(true)
                .corePoolSize(1)
                .maximumPoolSize(1)
                .keepAliveTime(60, TimeUnit.SECONDS)
                .workQueueCapacity(Integer.MAX_VALUE)
                .isDaemonThread(true)
                .exceptionHandler((thread, cause) -> log.warn("Exception in MCP client pool.", cause))
                .rejectedExecutionHandler(new java.util.concurrent.ThreadPoolExecutor.AbortPolicy())
                .build();
        messages.subscribeOn(threadPool).subscribe(subscription -> {
                    log.info("Prepare to create SSE channel.");
                    subscription.request(Long.MAX_VALUE);
                },
                (subscription, textEvent) -> this.consumeTextEvent(textEvent),
                subscription -> log.info("SSE channel is completed."),
                (subscription, cause) -> log.error("SSE channel is failed.", cause));
        ThreadPoolScheduler pingScheduler = ThreadPoolScheduler.custom()
                .threadPoolName("mcp-client-ping-" + this.name)
                .awaitTermination(3, TimeUnit.SECONDS)
                .isImmediateShutdown(true)
                .corePoolSize(1)
                .maximumPoolSize(1)
                .keepAliveTime(60, TimeUnit.SECONDS)
                .workQueueCapacity(Integer.MAX_VALUE)
                .isDaemonThread(true)
                .build();
        pingScheduler.schedule(Task.builder()
                .runnable(this::pingServer)
                .policy(ExecutePolicy.fixedDelay(DELAY_MILLIS))
                .build(), DELAY_MILLIS);
        if (!this.waitInitialized()) {
            throw new IllegalStateException("Failed to initialize.");
        }
    }

    private void consumeTextEvent(TextEvent textEvent) {
        log.info("Receive message from MCP server. [id={}, event={}, message={}]",
                textEvent.id(),
                textEvent.event(),
                textEvent.data());
        if (StringUtils.isBlank(textEvent.event()) || StringUtils.isBlank((String) textEvent.data())) {
            return;
        }
        if (Objects.equals(textEvent.event(), Event.ENDPOINT.code())) {
            this.initializeMcpServer(textEvent);
            return;
        }
        Map<String, Object> jsonRpc = this.jsonSerializer.deserialize((String) textEvent.data(), Object.class);
        Object messageId = jsonRpc.get("id");
        if (messageId == null) {
            // Notification message, ignore.
            return;
        }
        long actualId = Long.parseLong(messageId.toString());
        Consumer<JsonRpc.Response<Long>> consumer = this.responseConsumers.remove(actualId);
        if (consumer == null) {
            log.info("No consumer registered. [id={}]", actualId);
            return;
        }
        Object error = jsonRpc.get("error");
        JsonRpc.Response<Long> response;
        if (error == null) {
            response = JsonRpc.createResponse(actualId, jsonRpc.get("result"));
        } else {
            response = JsonRpc.createResponseWithError(actualId, error);
        }
        consumer.accept(response);
    }

    private void pingServer() {
        if (this.isNotInitialized()) {
            log.info("MCP client is not initialized and {} method will be delayed.", Method.PING.code());
            return;
        }
        this.post2McpServer(Method.PING, null, null);
    }

    private void initializeMcpServer(TextEvent textEvent) {
        this.messageEndpoint = textEvent.data().toString();
        ClientSchema schema = new ClientSchema("2024-11-05",
                new ClientSchema.Capabilities(),
<<<<<<< HEAD
                new ClientSchema.Info("FIT MCP Client", "3.6.0-SNAPSHOT"));
        JsonRpc.Request<Long> rpcRequest = JsonRpc.createRequest(currentId, Method.INITIALIZE.code(), schema);
        request.entity(Entity.createObject(request, rpcRequest));
        log.info("Send {} method to MCP server. [sessionId={}, request={}]",
                Method.INITIALIZE.code(),
                this.sessionId,
                rpcRequest);
        try (HttpClassicClientResponse<Object> exchange = request.exchange(Object.class)) {
            if (exchange.statusCode() >= 200 && exchange.statusCode() < 300) {
                log.info("Send {} method to MCP server successfully. [sessionId={}, statusCode={}]",
                        Method.INITIALIZE.code(),
                        this.sessionId,
                        exchange.statusCode());
            } else {
                log.error("Failed to {} MCP server. [sessionId={}, statusCode={}]",
                        Method.INITIALIZE.code(),
                        this.sessionId,
                        exchange.statusCode());
            }
        } catch (IOException e) {
            throw new IllegalStateException(e);
        }
=======
                new ClientSchema.Info("FIT MCP Client", "3.5.0-SNAPSHOT"));
        this.post2McpServer(Method.INITIALIZE, schema, (request, currentId) -> {
            this.sessionId = request.queries()
                    .first("session_id")
                    .orElseThrow(() -> new IllegalStateException("The session_id cannot be empty."));
            this.responseConsumers.put(currentId, this::initializedMcpServer);
        });
>>>>>>> dff4accb
    }

    private void initializedMcpServer(JsonRpc.Response<Long> response) {
        if (response.error() != null) {
            log.error("Abort send {} method to MCP server. [sessionId={}, error={}]",
                    Method.NOTIFICATION_INITIALIZED.code(),
                    this.sessionId,
                    response.error());
            throw new IllegalStateException(response.error().toString());
        }
        synchronized (this.initializedLock) {
            this.initialized = true;
            this.initializedLock.notifyAll();
        }
        this.recordServerSchema(response);
        HttpClassicClientRequest request =
                this.client.createRequest(HttpRequestMethod.POST, this.baseUri + this.messageEndpoint);
        JsonRpc.Notification notification = JsonRpc.createNotification(Method.NOTIFICATION_INITIALIZED.code());
        request.entity(Entity.createObject(request, notification));
        log.info("Send {} method to MCP server. [sessionId={}, notification={}]",
                Method.NOTIFICATION_INITIALIZED.code(),
                this.sessionId,
                notification);
        try (HttpClassicClientResponse<Object> exchange = request.exchange(Object.class)) {
            if (exchange.statusCode() >= 200 && exchange.statusCode() < 300) {
                log.info("Send {} method to MCP server successfully. [sessionId={}, statusCode={}]",
                        Method.NOTIFICATION_INITIALIZED.code(),
                        this.sessionId,
                        exchange.statusCode());
            } else {
                log.error("Failed to {} MCP server. [sessionId={}, statusCode={}]",
                        Method.NOTIFICATION_INITIALIZED.code(),
                        this.sessionId,
                        exchange.statusCode());
            }
        } catch (IOException e) {
            throw new IllegalStateException(e);
        }
    }

    private void recordServerSchema(JsonRpc.Response<Long> response) {
        Map<String, Object> mapResult = cast(response.result());
        this.serverSchema = ServerSchema.create(mapResult);
        log.info("MCP server has initialized. [server={}]", this.serverSchema);
    }

    @Override
    public List<Tool> getTools() {
        if (this.isNotInitialized()) {
            throw new IllegalStateException("MCP client is not initialized. Please wait a moment.");
        }
        long requestId = this.post2McpServer(Method.TOOLS_LIST, null, (request, currentId) -> {
            this.responseConsumers.put(currentId, this::getTools0);
            this.pendingRequests.put(currentId, true);
        });
        while (this.pendingRequests.get(requestId)) {
            ThreadUtils.sleep(100);
        }
        synchronized (this.toolsLock) {
            return this.tools;
        }
    }

    private void getTools0(JsonRpc.Response<Long> response) {
        if (response.error() != null) {
            log.error("Failed to get tools list from MCP server. [sessionId={}, response={}]",
                    this.sessionId,
                    response);
            this.pendingRequests.put(response.id(), false);
            return;
        }
        Map<String, Object> result = cast(response.result());
        List<Map<String, Object>> rawTools = cast(result.get("tools"));
        synchronized (this.toolsLock) {
            this.tools.clear();
            this.tools.addAll(rawTools.stream()
                    .map(rawTool -> ObjectUtils.<Tool>toCustomObject(rawTool, Tool.class))
                    .toList());
        }
        this.pendingRequests.put(response.id(), false);
    }

    @Override
    public Object callTool(String name, Map<String, Object> arguments) {
        if (this.isNotInitialized()) {
            throw new IllegalStateException("MCP client is not initialized. Please wait a moment.");
        }
        long requestId = this.post2McpServer(Method.TOOLS_CALL,
                MapBuilder.<String, Object>get().put("name", name).put("arguments", arguments).build(),
                (request, currentId) -> {
                    this.responseConsumers.put(currentId, this::callTools0);
                    this.pendingRequests.put(currentId, true);
                });
        while (this.pendingRequests.get(requestId)) {
            ThreadUtils.sleep(100);
        }
        return this.pendingResults.get(requestId);
    }

    private void callTools0(JsonRpc.Response<Long> response) {
        if (response.error() != null) {
            log.error("Failed to call tool from MCP server. [sessionId={}, response={}]", this.sessionId, response);
            this.pendingRequests.put(response.id(), false);
            return;
        }
        Map<String, Object> result = cast(response.result());
        boolean isError = cast(result.get("isError"));
        if (isError) {
            log.error("Failed to call tool from MCP server. [sessionId={}, result={}]", this.sessionId, result);
            this.pendingRequests.put(response.id(), false);
            return;
        }
        List<Map<String, Object>> rawContents = cast(result.get("content"));
        if (CollectionUtils.isEmpty(rawContents)) {
            log.error("Failed to call tool from MCP server: no result returned. [sessionId={}, result={}]",
                    this.sessionId,
                    result);
            this.pendingRequests.put(response.id(), false);
            return;
        }
        Map<String, Object> rawContent = rawContents.get(0);
        this.pendingResults.put(response.id(), rawContent.get("text"));
        this.pendingRequests.put(response.id(), false);
    }

    private long post2McpServer(Method method, Object requestParams,
            BiConsumer<HttpClassicClientRequest, Long> requestConsumer) {
        HttpClassicClientRequest request =
                this.client.createRequest(HttpRequestMethod.POST, this.baseUri + this.messageEndpoint);
        long currentId = this.getNextId();
        if (requestConsumer != null) {
            requestConsumer.accept(request, currentId);
        }
        JsonRpc.Request<Long> rpcRequest = JsonRpc.createRequest(currentId, method.code(), requestParams);
        request.entity(Entity.createObject(request, rpcRequest));
        log.info("Send {} method to MCP server. [sessionId={}, request={}]", method.code(), this.sessionId, rpcRequest);
        try (HttpClassicClientResponse<Object> exchange = request.exchange(Object.class)) {
            if (exchange.statusCode() >= 200 && exchange.statusCode() < 300) {
                log.info("Send {} method to MCP server successfully. [sessionId={}, statusCode={}]",
                        method.code(),
                        this.sessionId,
                        exchange.statusCode());
            } else {
                log.error("Failed to {} MCP server. [sessionId={}, statusCode={}]",
                        method.code(),
                        this.sessionId,
                        exchange.statusCode());
            }
        } catch (IOException e) {
            throw new IllegalStateException(StringUtils.format("Failed to {0} MCP server. [sessionId={1}]",
                    method.code(),
                    this.sessionId), e);
        }
        return currentId;
    }

    private long getNextId() {
        long tmpId = this.id.getAndIncrement();
        if (tmpId < 0) {
            this.id.set(0);
            return 0;
        }
        return tmpId;
    }

    private boolean isNotInitialized() {
        return !this.initialized;
    }

    private boolean waitInitialized() {
        if (this.initialized) {
            return true;
        }
        synchronized (this.initializedLock) {
            if (this.initialized) {
                return true;
            }
            try {
                this.initializedLock.wait(60_000L);
            } catch (InterruptedException e) {
                Thread.currentThread().interrupt();
                throw new IllegalStateException("Failed to initialize.", e);
            }
        }
        return this.initialized;
    }
}<|MERGE_RESOLUTION|>--- conflicted
+++ resolved
@@ -182,38 +182,13 @@
         this.messageEndpoint = textEvent.data().toString();
         ClientSchema schema = new ClientSchema("2024-11-05",
                 new ClientSchema.Capabilities(),
-<<<<<<< HEAD
                 new ClientSchema.Info("FIT MCP Client", "3.6.0-SNAPSHOT"));
-        JsonRpc.Request<Long> rpcRequest = JsonRpc.createRequest(currentId, Method.INITIALIZE.code(), schema);
-        request.entity(Entity.createObject(request, rpcRequest));
-        log.info("Send {} method to MCP server. [sessionId={}, request={}]",
-                Method.INITIALIZE.code(),
-                this.sessionId,
-                rpcRequest);
-        try (HttpClassicClientResponse<Object> exchange = request.exchange(Object.class)) {
-            if (exchange.statusCode() >= 200 && exchange.statusCode() < 300) {
-                log.info("Send {} method to MCP server successfully. [sessionId={}, statusCode={}]",
-                        Method.INITIALIZE.code(),
-                        this.sessionId,
-                        exchange.statusCode());
-            } else {
-                log.error("Failed to {} MCP server. [sessionId={}, statusCode={}]",
-                        Method.INITIALIZE.code(),
-                        this.sessionId,
-                        exchange.statusCode());
-            }
-        } catch (IOException e) {
-            throw new IllegalStateException(e);
-        }
-=======
-                new ClientSchema.Info("FIT MCP Client", "3.5.0-SNAPSHOT"));
         this.post2McpServer(Method.INITIALIZE, schema, (request, currentId) -> {
             this.sessionId = request.queries()
                     .first("session_id")
                     .orElseThrow(() -> new IllegalStateException("The session_id cannot be empty."));
             this.responseConsumers.put(currentId, this::initializedMcpServer);
         });
->>>>>>> dff4accb
     }
 
     private void initializedMcpServer(JsonRpc.Response<Long> response) {
