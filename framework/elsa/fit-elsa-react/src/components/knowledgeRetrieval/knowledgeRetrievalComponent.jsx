--- conflicted
+++ resolved
@@ -7,11 +7,6 @@
 import {v4 as uuidv4} from 'uuid';
 import {KnowledgeRetrievalWrapper} from '@/components/knowledgeRetrieval/KnowledgeRetrievalWrapper.jsx';
 import {retrievalComponent} from '@/components/retrieval/retrievalComponent.jsx';
-<<<<<<< HEAD
-=======
-import {DATA_TYPES, DEFAULT_KNOWLEDGE_REPO_GROUP, DEFAULT_KNOWLEDGE_RETRIEVAL_NODE_KNOWLEDGE_CONFIG_ID, FROM_TYPE,
-  DEFAULT_KNOWLEDGE_RETRIEVAL_NODE_EXTENSIONS} from '@/common/Consts.js';
->>>>>>> b695fc20
 import {
   DATA_TYPES,
   DEFAULT_KNOWLEDGE_NODE_ACCESS_INFO,
@@ -19,6 +14,7 @@
   DEFAULT_KNOWLEDGE_REPO_GROUP,
   DEFAULT_KNOWLEDGE_RETRIEVAL_NODE_KNOWLEDGE_CONFIG_ID,
   FROM_TYPE,
+  DEFAULT_KNOWLEDGE_RETRIEVAL_NODE_EXTENSIONS,
 } from '@/common/Consts.js';
 import {
   ChangeAccessInfoReducer,
@@ -156,12 +152,8 @@
             from: FROM_TYPE.INPUT,
             value: DEFAULT_KNOWLEDGE_REPO_GROUP,
           },
-<<<<<<< HEAD
           JSON.parse(JSON.stringify(DEFAULT_KNOWLEDGE_RETRIEVAL_NODE_KNOWLEDGE_CONFIG_ID)),
-=======
-          DEFAULT_KNOWLEDGE_RETRIEVAL_NODE_KNOWLEDGE_CONFIG_ID,
-          DEFAULT_KNOWLEDGE_RETRIEVAL_NODE_EXTENSIONS
->>>>>>> b695fc20
+          JSON.parse(JSON.stringify(DEFAULT_KNOWLEDGE_RETRIEVAL_NODE_EXTENSIONS)),
         ],
       }],
       outputParams: [{
